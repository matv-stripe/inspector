--- conflicted
+++ resolved
@@ -23,15 +23,12 @@
 import express from "express";
 import { findActualExecutable } from "spawn-rx";
 import mcpProxy from "./mcpProxy.js";
-<<<<<<< HEAD
 import OpenAI from "openai";
 
 import { disableSocketProxy, enableSocketProxy } from "./socketProxy.js";
 import { Tool } from "@modelcontextprotocol/sdk/types.js";
 import { ChatCompletionTool } from "openai/resources.mjs";
-=======
 import { randomUUID } from "node:crypto";
->>>>>>> 05e41d2c
 
 const SSE_HEADERS_PASSTHROUGH = ["authorization"];
 const STREAMABLE_HTTP_HEADERS_PASSTHROUGH = [
@@ -63,14 +60,7 @@
   next();
 });
 
-<<<<<<< HEAD
-// set
-// NODE_TLS_REJECT_UNAUTHORIZED=0
-
-let webAppTransports: SSEServerTransport[] = [];
-=======
 const webAppTransports: Map<string, Transport> = new Map<string, Transport>(); // Transports by sessionId
->>>>>>> 05e41d2c
 
 const createTransport = async (req: express.Request): Promise<Transport> => {
   const query = req.query;
